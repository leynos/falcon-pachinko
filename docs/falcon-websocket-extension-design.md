# Falcon-Pachinko: Asynchronous WebSocket Routing in Falcon

## 1. Introduction

The Falcon Web Framework is recognized for its performance, reliability, and
minimalist design, making it a popular choice for building RESTful APIs and web
application backends in Python.1 While Falcon provides foundational support for
WebSocket connections through its ASGI (Asynchronous Server Gateway Interface)
integration 2, it currently lacks a higher-level abstraction for routing and
handling WebSocket messages in a manner analogous to its well-regarded HTTP
routing and request handling mechanisms. This limitation often requires
developers to implement custom dispatch logic within a single WebSocket handler,
which can become complex for applications with rich real-time interaction.

This report presents a design proposal for an extension library, tentatively
named "Falcon-Pachinko," aimed at addressing this gap. The proposed library will
provide a structured and Falcon-idiomatic approach to routing WebSocket messages
based on their content (e.g., a 'type' field in a JSON payload) and managing
WebSocket connections. Furthermore, it will include a mechanism for associating
background workers (such as pollers or publish/subscribe event handlers) with
active WebSocket connections to facilitate server-initiated updates to clients.

The design prioritizes leveraging Falcon's existing capabilities and adhering to
its core principles, particularly the principle of least surprise for developers
already familiar with Falcon's HTTP paradigm. The AsyncAPI document, as
specified in the use case, will be treated as a design artifact informing the
structure of messages and interactions, rather than being directly consumed by
the library at runtime. This document will first survey existing solutions and
identify the specific needs addressed by the proposed extension. It will then
detail the core components and API of Falcon-Pachinko, followed by an
illustrative use case. Finally, potential future enhancements and conclusions
will be discussed.

## 2. Literature Survey and Existing Solutions

Before detailing the proposed design, it is pertinent to survey existing
WebSocket handling mechanisms within Falcon and other relevant Python web
frameworks and libraries. This provides context and helps identify established
patterns and potential areas for improvement.

### 2.1. Falcon's Native WebSocket Capabilities

Falcon's support for WebSockets is built upon the ASGI WebSocket Specification
and is available in its ASGI applications.2 Developers can add WebSocket support
to a route by implementing an `async def on_websocket(self, req, websocket)`
responder method within a resource class.1 This method is invoked when a
WebSocket handshake request is successfully routed.

The `falcon.asgi.WebSocket` object provided to this responder offers methods for
managing the connection lifecycle, such as `accept()`, `close()`,
`receive_text()`, `receive_data()`, `send_text()`, and `send_data()`.2 Falcon
also handles events like lost connections by raising a `WebSocketDisconnected`
exception. Middleware components and media handlers can be used to augment
WebSocket flows, similar to regular HTTP requests.2

However, Falcon's native support routes an entire WebSocket connection to a
single `on_websocket` handler. For applications requiring dispatch based on
incoming message types (e.g., in a chat application with different commands like
'send_message', 'user_typing', etc.), developers must implement this logic
manually within the `on_websocket` method. This can lead to large, complex
conditional structures that are difficult to maintain and test.

### 2.2. Starlette

Starlette, a lightweight ASGI framework, provides robust WebSocket support. It
uses `WebSocketRoute` for defining WebSocket endpoints, which can be an `async`
function or an ASGI class like `WebSocketEndpoint`.3 The `WebSocketEndpoint`
class typically offers methods like `on_connect`, `on_receive`, and
`on_disconnect` to handle different phases of the WebSocket lifecycle, although
the specifics of `WebSocketEndpoint` are not fully detailed in the reviewed
material.3 The `starlette.websockets.WebSocket` class itself provides
comprehensive methods for interaction, including `accept()`, `close()`, various
`send_*` and `receive_*` methods (for text, bytes, JSON), and iterators for
messages.4 Starlette's routing is path-based; message content-based dispatch
within an endpoint remains a manual task for the developer.

### 2.3. Django Channels

Django Channels extends Django to handle WebSockets and other protocols beyond
HTTP, built on ASGI.5 It introduces concepts like `Consumers` (analogous to
Django views but for WebSockets and other protocols) which handle the lifecycle
of a connection (e.g., `connect`, `disconnect`, `receive`).7 Routing is managed
by `ProtocolTypeRouter` (to distinguish between HTTP, WebSocket, etc.) and
`URLRouter` (for path-based routing to consumers).5 A key feature of Channels is
the "channel layer," an abstraction for inter-process communication (often
backed by Redis), allowing different parts of an application, including
background tasks, to send messages to WebSockets.5 While powerful, Django
Channels is a comprehensive system deeply integrated with Django, representing a
more heavyweight solution than what is typically sought for a Falcon extension.

### 2.4. FastAPI

FastAPI, built on Starlette, leverages Starlette's WebSocket capabilities.8 It
provides a decorator, `@app.websocket("/ws")`, to define WebSocket endpoints.8
Similar to Falcon and Starlette's basic function endpoints, this decorator
typically maps a path to a single asynchronous function that manages the entire
WebSocket connection lifecycle, including accepting the connection, receiving
messages in a loop, and sending responses.8 Message dispatch based on content
within this function is a manual implementation detail.

### 2.5. `websockets` Library

The `websockets` library is a focused Python library for building WebSocket
servers and clients, emphasizing correctness, simplicity, and performance.10 It
is built on `asyncio` and provides a coroutine-based API. While excellent for
implementing the WebSocket protocol itself (e.g., `serve` for servers, `connect`
for clients), it is not a web framework extension and does not offer
higher-level routing or integration with framework components like Falcon's
resources or request objects.10 Its primary goal is protocol implementation
rather than framework-level application structure.

### 2.6. Gap Analysis and Opportunity

The survey reveals that while Falcon has basic ASGI WebSocket support, it lacks
a dedicated mechanism for structured message routing and handling within a
WebSocket connection that is analogous to its HTTP request handling. Frameworks
like Django Channels offer very comprehensive solutions but come with
significant architectural overhead. Starlette and FastAPI provide clean
WebSocket endpoint definitions but still require manual message dispatch logic
within those endpoints.

This identifies a clear opportunity for a Falcon extension that:

1. Provides a routing mechanism for incoming WebSocket messages based on their
   content (e.g., a 'type' field).

2. Offers a class-based structure for WebSocket handlers, similar to Falcon's
   HTTP resources, promoting organization and reusability.

3. Integrates a system for managing active connections to allow background
   workers to easily send messages to specific clients or groups of clients.

4. Achieves this in a lightweight, Falcon-idiomatic manner, consistent with the
   framework's philosophy of minimalism and developer experience.

The proposed Falcon-Pachinko library aims to fill this gap.

## 3. Proposed Design for Falcon WebSocket Extension ("Falcon-Pachinko")

The design of the Falcon-Pachinko extension is guided by the core principles of
leveraging Falcon's existing strengths, maintaining consistency with its HTTP
API, adhering to the principle of least surprise for Falcon developers, and
ensuring the extension remains lightweight.

### 3.1. Core Principles

- **Leverage Falcon's ASGI Foundation**: The extension will build upon Falcon's
  existing `falcon.asgi.App` and `falcon.asgi.WebSocket` components 1, ensuring
  seamless integration with the ASGI ecosystem.

- **Consistency with Falcon HTTP API**: The patterns for defining routes and
  resource handlers for WebSockets will closely mirror those used for HTTP,
  making the extension intuitive for existing Falcon users.

- **Principle of Least Surprise**: Developers familiar with Falcon should find
  the concepts and API of Falcon-Pachinko familiar and predictable.

- **Lightweight and Minimal Dependencies**: The core extension should introduce
  minimal overhead and dependencies, focusing on in-process functionality for
  common use cases.

### 3.2. Key Components

The extension will revolve around three primary components:

1. `WebSocketResource`: A base class that developers will inherit from to create
   WebSocket handlers. This class will provide lifecycle methods and a mechanism
   for dispatching incoming messages to specific handler methods.

2. **Message Dispatcher**: Integrated within the `WebSocketResource`, this
   mechanism will route incoming messages (assumed to be structured, e.g., JSON
   with a 'type' field) to appropriate asynchronous methods within the resource.

3. `WebSocketConnectionManager`: A central object responsible for tracking
   active WebSocket connections and managing logical groups or "rooms" of
   connections. This manager will be the primary interface for background
   workers to send messages to clients.

### 3.3. Application Integration

To enable the extension and its shared components, a simple setup step will be
required, typically during application initialization:

```python
import falcon.asgi
import falcon_pachinko  # The proposed extension library

app = falcon.asgi.App()
falcon_pachinko.install(app) # This would initialize and attach app.ws_connection_manager

```

This `install` function would instantiate the `WebSocketConnectionManager` and
make it accessible via the application instance (e.g.,
`app.ws_connection_manager`), allowing other parts of the application, including
background workers, to access it.

### 3.4. Routing WebSocket Connections

Analogous to Falcon's HTTP routing (`app.add_route()`), the extension originally
provided `app.add_websocket_route()` to associate a URL path with a
`WebSocketResource`.

> **Deprecated**: Use :meth:`falcon_pachinko.router.WebSocketRouter.add_route`
> instead.

```python
app.add_websocket_route(
    '/ws/chat/{room_name}',
    ChatRoomResource,
    history_size=100,
)

```

When a WebSocket upgrade request matches this path, Falcon-Pachinko will
instantiate `ChatRoomResource` with the provided arguments and manage the
connection lifecycle. Path parameters like `{room_name}` are supplied to the
resource's `on_*` methods, while options such as `history_size` are applied
during construction.

```mermaid
sequenceDiagram
    actor Developer
    participant App
    participant WebSocketConnectionManager as Manager
    participant RouteSpec

    Developer->>App: add_websocket_route(path, resource_cls, *args, **kwargs)
    App->>Manager: _add_websocket_route(path, resource_cls, *args, **kwargs)
    Manager->>RouteSpec: create RouteSpec(resource_cls, args, kwargs)
    Manager->>Manager: Store RouteSpec in _websocket_routes[path]

```

#### 3.4.1. Programmatic Resource Instantiation

Application code can also create a resource instance directly using
`app.create_websocket_resource(path)`. This helper returns a new object of the
class registered for `path` or raises `ValueError` if no such route exists.

> **Deprecated**: A :class:`WebSocketRouter` and its `add_route` API should be
> used to instantiate resources.

```python
chat_resource = app.create_websocket_resource('/ws/chat/{room_name}')

```

Each call yields a fresh instance so that connection-specific state can be
maintained independently.

```mermaid
sequenceDiagram
    participant App
    participant WebSocketConnectionManager as Manager
    participant RouteSpec
    participant WebSocketResource as Resource

    App->>Manager: create_websocket_resource(path)
    Manager->>Manager: Lookup RouteSpec in _websocket_routes[path]
    Manager->>RouteSpec: Access resource_cls, args, kwargs
    Manager->>Resource: Instantiate resource_cls(*args, **kwargs)
    Manager-->>App: Return Resource instance

```

### 3.5. The `WebSocketResource` Class

The `WebSocketResource` class is central to handling WebSocket interactions.
Developers will subclass it to implement their application-specific WebSocket
logic.

- **Lifecycle Methods**:

  - `async def on_connect(self, req, ws, **params) -> bool`: WebSocket
    connection is established and routed to this resource. `req` is the standard
    Falcon `Request` object associated with the initial HTTP upgrade request,
    and `ws` is a `WebSocketLike` **connection**. The protocol defines the
    minimal `send_media`, `accept`, and `close` methods needed by the resource.
    `params` will contain any path parameters from the route. It returns `True`
    to accept the connection or `False` to reject it. If `False` is returned,
    the library will handle sending an appropriate closing handshake (e.g., HTTP
    403 or a custom code if supported by an extension like WebSocket Denial
    Response 12). This boolean return abstracts the direct `await ws.accept()`
    or `await ws.close()` call, simplifying the resource method to focus on
    connection logic rather than raw ASGI mechanics. This design aligns with
    Falcon's higher-level approach for HTTP handlers, where the framework
    manages response sending.

  - `async def on_disconnect(self, ws: WebSocketLike, close_code: int)`: Called
    when the WebSocket connection is closed, either by the client or the server.
    `close_code` provides the WebSocket close code.

  - `async def on_unhandled(self, ws: WebSocketLike, message: Union[str, bytes])`:
    A fallback handler for messages that are not dispatched by the more specific
    message handlers. This can be used for raw text/binary data or messages that
    don't conform to the expected structured format.

- State Management:

  By default, an instance of a WebSocketResource is created per connection,
  allowing self to hold connection-specific state. However, for applications
  with very high connection counts (e.g., 10k+ sockets), attaching significant
  state to each instance can lead to high memory consumption. To mitigate this,
  the resource's self.state attribute will be a swappable, dictionary-like
  proxy. Developers can replace it with a proxy to an external session store
  (e.g., a Redis hash or an in-memory LRU cache) to manage state efficiently at
  scale.

### 3.6. Message Handling and Dispatch

A key feature of Falcon-Pachinko is its ability to dispatch incoming WebSocket
messages to specific handler methods within the `WebSocketResource`. This avoids
a monolithic receive loop with extensive conditional logic.

- **Message Format Assumption**: The dispatch mechanism assumes messages are
  JSON objects containing a 'type' field that acts as a discriminator, for
  example: `{"type": "userTyping", "payload": {"isTyping": true}}`.

- **Dispatch Mechanisms**: Two equivalent mechanisms are provided for
  registering message handlers. The `@handles_message` decorator is the
  canonical, recommended approach as it is explicit and robust. The naming
  convention is offered as a best-effort convenience.

  1. **By Decorator (Canonical)**: For explicit and robust registration, the
     `@handles_message` decorator should be used. This is the preferred method
     as it is not subject to potential ambiguities with non-standard tag names.

  2. **By Convention (Convenience)**: As a convenience, a handler can be defined
     by creating a method named `on_{type_discriminator}`. The framework will
     attempt to convert `CamelCase` and `grazingCamelCase` discriminators to
     `snake_case` to form the method name (e.g., a message with
     `"type": "userTyping"` would be dispatched to `on_user_typing`). This is
     less robust for non-ASCII or complex (e.g., dotted) tags.

  ```python
  from falcon_pachinko import WebSocketLike, WebSocketResource, handles_message
  import msgspec

  class NewChatMessage(msgspec.Struct):
      text: str

  class ChatMessageHandler(WebSocketResource):
      # Dispatched explicitly by decorator (canonical approach)
      @handles_message("new-chat-message")
      async def on_new_chat_message(
          self, ws: WebSocketLike, payload: NewChatMessage
      ) -> None:
          print(f"NEW MESSAGE: {payload.text}")


  ```

- **Automatic Deserialization and Strictness**: For routed messages where the
  handler's `payload` parameter is type-annotated with a `msgspec.Struct`, the
  library will perform high-performance validation and deserialization. By
  default, `msgspec` forbids extra fields in the payload. This strictness is a
  feature for ensuring contract adherence. The library will document this
  behaviour clearly and may expose an option like
  `@handles_message("type", strict=False)` to relax this for specific handlers
  if required.

#### 3.6.1. Descriptor Implementation of `handles_message`

The decorator is implemented as a descriptor so that handlers are registered
when their containing class is created:

```python
import functools
from typing import Callable, Dict, Any

class _MessageHandlerDescriptor:
    """Store the original function and remember its owner class."""

    def __init__(self, msg_type: str, func: Callable) -> None:
        self.msg_type = msg_type
        self.func = func
        functools.update_wrapper(self, func)
        self.owner = None
        self.name = None

    def __set_name__(self, owner: type, name: str) -> None:
        self.owner = owner
        self.name = name

        registry: Dict[str, Callable] = getattr(owner, "_message_handlers", {})
        if self.msg_type in registry:
            raise RuntimeError(
                f"Duplicate handler for message type {self.msg_type!r} on {owner.__qualname__}"
            )
        registry[self.msg_type] = self.func
        owner._message_handlers = registry

    def __get__(self, instance: Any, owner: type | None = None) -> Callable:
        return self.func.__get__(instance, owner or self.owner)

def handles_message(msg_type: str) -> Callable[[Callable], _MessageHandlerDescriptor]:
    """Decorator factory returning the descriptor wrapper."""

    def decorator(func: Callable) -> _MessageHandlerDescriptor:
        return _MessageHandlerDescriptor(msg_type, func)

    return decorator

```

### 3.7. `WebSocketConnectionManager`

The `WebSocketConnectionManager` is crucial for enabling server-initiated
messages and managing groups of connections. It will be built upon a pluggable
backend interface to support both single-process and distributed deployments.

- **API Design**:

  - **Awaitable Operations**: All methods that perform I/O (e.g.,
    `broadcast_to_room`, `send_to_connection`) will be coroutines (`async def`)
    and will propagate exceptions. This ensures that network failures or backend
    errors are not silent.

  - **Async Iterators**: For bulk operations, the manager will expose async
    iterators, making them highly composable.

    ```python
    async for ws in conn_mgr.connections(room='general'):
        await ws.send_media(...)


    ```

- Pluggable Backends for Multi-Worker Support:

  The manager will be designed with a clear Abstract Base Class (ABC) defining
  its interface. The initial 1.0 release will ship with a default
  InProcessBackend suitable for single-worker deployments. However, the
  architecture is explicitly designed to support distributed systems in the
  future. A developer could implement a RedisBackend using Redis Pub/Sub to
  enable broadcasting across multiple server processes. This provides a clear
  and robust path to scalability without changing the application-level code
  that interacts with the connection manager.

### 3.8. Background Worker Integration via ASGI Lifespan

To manage long-running background tasks, this design eschews a bespoke registry
in favour of the standard ASGI lifespan protocol. This approach ensures that
workers are managed correctly by the ASGI server, provides fault transparency,
and simplifies the application's mental model.

#### 3.8.1. Design Objectives

1. **ASGI-Native Lifecycle**: Workers start after the application's `startup`
   event and are cancelled automatically during `shutdown`, as the ASGI
   specification intends.

2. **Explicit Wiring**: The application explicitly defines which workers to run
   and injects any dependencies directly, removing "magic" or hidden state.

3. **Fault Transparency**: An unhandled exception in a worker will crash the
   server process immediately, ensuring failures are not silent. Developers can
   opt-in to supervision for tasks that should be restarted.

4. **Framework Agnosticism**: The pattern works with any ASGI-compliant server
   (e.g., Uvicorn, Hypercorn) and in both synchronous and asynchronous Falcon
   applications.

5. **Zero Global State**: The design avoids singletons, ensuring multiple Falcon
   applications can run in the same process without interference.

#### 3.8.2. Public API: The `WorkerController`

A new module, `pachinko.workers`, will provide the core components for this
feature.

```python
# pachinko/workers.py (new module)
import asyncio
from contextlib import AsyncExitStack
from collections.abc import Awaitable, Callable
from typing import Any, Final, TypeAlias

WorkerFn: TypeAlias = Callable[[Any], Awaitable[None]]

class WorkerController:
    """Manages a set of long-running asyncio tasks tied to an ASGI lifespan."""
    __slots__: Final = ("_tasks", "_stack")

    def __init__(self) -> None:
        self._tasks: list[asyncio.Task[None]] = []
        self._stack: AsyncExitStack | None = None

    async def start(self, *workers: WorkerFn, **context: Any) -> None:
        """Create and supervise tasks. *context is injected into each worker."""
        self._stack = AsyncExitStack()
        await self._stack.__aenter__()

        for fn in workers:
            task = asyncio.create_task(fn(**context))
            self._tasks.append(task)

    async def stop(self) -> None:
        """Cancel tasks and propagate first exception, if any."""
        for t in self._tasks:
            t.cancel()
        await asyncio.gather(*self._tasks, return_exceptions=True)
        if self._stack:
            await self._stack.__aexit__(None, None, None)

# Optional syntactic sugar
def worker(fn: WorkerFn) -> WorkerFn:
    """Marks *fn* as a valid worker. Purely cosmetic but documents intent."""
    fn.__pachinko_worker__ = True
    return fn

```

#### 3.8.3. Application Usage

Developers will instantiate the `WorkerController` and use Falcon's
`@app.lifespan` context manager (available since Falcon 4.0) to manage the
worker lifecycle.

```python
# app.py
import falcon.asgi
import pachinko
from pachinko.workers import WorkerController, worker

# Assume conn_mgr is created via falcon_pachinko.install(app)
# and is available as app.ws_connection_manager
app = falcon.asgi.App()
pachinko.install(app)
conn_mgr = app.ws_connection_manager

# 1. Define workers as ordinary async functions with explicit dependencies
@worker
async def announcement_worker(conn_mgr: pachinko.WebSocketConnectionManager) -> None:
    """Broadcasts a heartbeat message to all sockets every 30s."""
    while True:
        await conn_mgr.broadcast_to_all({"type": "ping"}) # Assuming a broadcast_to_all method
        await asyncio.sleep(30)

# 2. Bind the worker lifecycle to the ASGI lifespan
controller = WorkerController()

@app.lifespan
async def lifespan(app_instance):
    # Start workers, injecting dependencies as keyword arguments
    await controller.start(
        announcement_worker,
        conn_mgr=conn_mgr,
    )
    yield
    # --- app is live ---
    await controller.stop()

```

This pattern eliminates the need for a bespoke worker registry, making the
entire process explicit and testable. Unhandled exceptions in
`announcement_worker` will propagate and terminate the server, preventing silent
failures.

### 3.9. API Overview

<<<<<<< HEAD
The following table summarizes the key components of the proposed API and their
relation to Falcon's HTTP concepts:

| Component                                                         | Key Elements                                                      | Purpose                                                           | Falcon Analogy           |
| ----------------------------------------------------------------- | ----------------------------------------------------------------- | ----------------------------------------------------------------- | ------------------------ |
| Application Setup                                                 | `falcon_pachinko.install(app)`                                    | Initialize shared WebSocket components (e.g. connection manager). | App-level extension      |
| Route Definition                                                  | `app.add_websocket_route()`, `WebSocketRouter.add_route()`        | Map a URI path to a `WebSocketResource`.                          | `app.add_route()`        |
| Resource Class                                                    | `falcon_pachinko.WebSocketResource`                               | Handle connections and messages for a given route.                | HTTP `Resource`          |
| Connection Lifecycle                                              | `on_connect()`, `on_disconnect()`                                 | Setup / teardown hooks per connection.                            | Middleware hooks         |
| Message Handling (typed)                                          | `@handles_message()`, `on_{type}`                                 | Route JSON messages by type.                                      | `on_get`, `on_post`, …   |
| Message Handling (generic fallback)                               | `on_unhandled()`                                                  | Fallback for unrecognised or non-JSON messages.                   | —                        |
| Background Worker Integration                                     | `WorkerController`, `@app.lifespan`                               | Manage long-running tasks within ASGI lifespan.                   | Custom patterns          |
| Connection Management (global)                                    | `app.ws_connection_manager`                                       | Track connections & enable broadcasting.                          | —                        |

This API structure is designed to be both powerful for complex applications and
intuitive for developers accustomed to Falcon.
=======
The following table summarizes the key components of the proposed
Falcon-Pachinko API and their analogies to Falcon's HTTP mechanisms, where
applicable. This serves as a quick reference to understand the main abstractions
and their intended use. This API structure is designed to be both powerful
enough for complex applications and intuitive for developers accustomed to
Falcon.

| Component | Key Elements | Purpose | Falcon Analogy |
| --------- | ------------ | ------- | -------------- |
| Application Setup | `falcon_pachinko.install(app)` | Initializes shared WebSocket components such as the connection manager. | App-level extensions |
| Route Definition | `app.add_websocket_route()` and `WebSocketRouter.add_route()` | Maps a URI path to a `WebSocketResource`. | `app.add_route()` |
| Resource Class | `falcon_pachinko.WebSocketResource` | Handles connections and messages for a given route. | Falcon HTTP `Resource` |
| Connection Lifecycle | `on_connect()`, `on_disconnect()` | Setup and teardown hooks for each connection. | Request/response middleware |
| Message Handling (Typed) | `@handles_message()` and `on_{type}` | Routes incoming JSON messages by type. | `on_get`, `on_post`, etc. |
| Message Handling (Generic) | `on_unhandled()` | Fallback for unrecognized or non-JSON messages. | N/A |
| Background Worker Integration | `WorkerController`, `@app.lifespan` | Manages long-running tasks within the ASGI lifecycle. | Custom patterns |
| Connection Management (Global) | `app.ws_connection_manager` | Tracks connections and enables broadcasting. | N/A |
>>>>>>> f3b2bb0c

## 4. Illustrative Usecase: Real-time Chat Application

To demonstrate the practical application and ergonomics of the proposed
Falcon-Pachinko extension, this section outlines its use in building a real-time
chat application.

### 4.1. Scenario Overview

The chat application will support multiple chat rooms. Users can connect to a
specific room via a WebSocket URL (e.g., `/ws/chat/{room_name}`). Once
connected, they can send messages, and these messages will be broadcast to all
other users in the same room. The application will also support presence
indications (users joining/leaving) and typing indicators.

An AsyncAPI document (used as a design artifact) would define the message
structures. For example:

- Client to Server:

  - `{"type": "clientSendMessage", "payload": {"text": "Hello everyone!"}}`

  - `{"type": "clientStartTyping"}`

  - `{"type": "clientStopTyping"}`

- Server to Client:

  - `{"type": "serverNewMessage", "payload": {"user": "Alice", "text": "Hello everyone!"}}`

  - `{"type": "serverUserJoined", "payload": {"user": "Bob"}}`

  - `{"type": "serverUserLeft", "payload": {"user": "Alice"}}`

  - `{"type": "serverUserTyping", "payload": {"user": "Charlie", "isTyping": true}}`

### 4.2. Defining the Chat WebSocket Resource

A `ChatRoomResource` class would be defined, inheriting from
`falcon_pachinko.WebSocketResource`:

```python
import falcon.asgi
from falcon_pachinko import WebSocketLike, WebSocketResource, handles_message

class ChatRoomResource(WebSocketResource):
    async def on_connect(self, req: falcon.Request, ws: WebSocketLike, room_name: str) -> bool:
        # Assume authentication middleware has set req.context.user
        self.user = req.context.get("user")
        if not self.user:
            return False # Reject connection

        self.room_name = room_name
        
        await self.join_room(self.room_name)

        await ws.send_media({
            "type": "serverSystemMessage",
            "payload": {"text": f"Welcome {self.user.name} to room '{room_name}'!"}
        })

        await self.broadcast_to_room(
            self.room_name,
            {"type": "serverUserJoined", "payload": {"user": self.user.name}},
            exclude_self=True
        )
        return True

    @handles_message("clientSendMessage")
    async def handle_send_message(self, ws: WebSocketLike, payload: dict):
        message_text = payload.get("text", "")
        # Add validation/sanitization as needed
        await self.broadcast_to_room(
            self.room_name,
            {"type": "serverNewMessage", "payload": {"user": self.user.name, "text": message_text}}
        )

    @handles_message("clientStartTyping")
    async def handle_start_typing(self, ws: WebSocketLike, payload: dict):
        await self.broadcast_to_room(
            self.room_name,
            {"type": "serverUserTyping", "payload": {"user": self.user.name, "isTyping": True}},
            exclude_self=True
        )

    @handles_message("clientStopTyping")
    async def handle_stop_typing(self, ws: WebSocketLike, payload: dict):
        await self.broadcast_to_room(
            self.room_name,
            {"type": "serverUserTyping", "payload": {"user": self.user.name, "isTyping": False}},
            exclude_self=True
        )

    async def on_disconnect(self, ws: WebSocketLike, close_code: int):
        if hasattr(self, 'room_name') and hasattr(self, 'user'):
            await self.broadcast_to_room(
                self.room_name,
                {"type": "serverUserLeft", "payload": {"user": self.user.name}},
                exclude_self=True 
            )
            await self.leave_room(self.room_name)
        print(
            f"User {getattr(self.user, 'name', 'Unknown')} disconnected from room"
            f" {getattr(self, 'room_name', 'N/A')} with code {close_code}"
        )

    async def on_unhandled(self, ws: WebSocketLike, message: Union[str, bytes]):
        # Fallback for messages not matching handled types or non-JSON
        print(f"Received unhandled message from {self.user.name} in {self.room_name}: {message}")
        await ws.send_media({
            "type": "serverError",
            "payload": {"error": "Unrecognized message format or type."}
        })

```

This example demonstrates how the `WebSocketResource` streamlines the
development of a feature-rich chat application. The abstractions for room
management and typed message handling significantly reduce boilerplate code.

### 4.3. Routing and Application Setup

In the main application file:

```python
import falcon.asgi
import falcon_pachinko
import asyncio
from falcon_pachinko.workers import WorkerController

# Assuming ChatRoomResource is defined as above
# Assuming an authentication middleware `AuthMiddleware` that sets `req.context.user`

app = falcon.asgi.App(middleware=[AuthMiddleware()])
falcon_pachinko.install(app)
conn_mgr = app.ws_connection_manager

# Add the WebSocket route
app.add_websocket_route('/ws/chat/{room_name}', ChatRoomResource)

# Define a background worker
async def system_announcement_worker(conn_mgr: falcon_pachinko.WebSocketConnectionManager) -> None:
    while True:
        await asyncio.sleep(3600) # Every hour
        announcement_text = "System maintenance is scheduled for 2 AM UTC."
        chat_room_ids = await conn_mgr.get_rooms_by_prefix("chat_")
        for room_id in chat_room_ids:
            await conn_mgr.broadcast_to_room(
                room_id,
                {"type": "serverSystemAnnouncement", "payload": {"text": announcement_text}}
            )

# Manage the worker with the ASGI lifespan
controller = WorkerController()
@app.lifespan
async def lifespan(app_instance):
    await controller.start(system_announcement_worker, conn_mgr=conn_mgr)
    yield
    await controller.stop()

```

### 4.4. Client-Side Interaction (Conceptual)

A JavaScript client would interact as follows:

1. **Connect**:
   `const socket = new WebSocket("ws://localhost:8000/ws/chat/general");`

2. **Send Messages**:

   ```javascript
   socket.send(JSON.stringify({type: "clientSendMessage", payload: {text: "Hi there!"}}));
   socket.send(JSON.stringify({type: "clientStartTyping"}));


   ```

3. **Receive Messages**:

   ```javascript
   socket.onmessage = function(event) {
       const message = JSON.parse(event.data);
       switch(message.type) {
           case "serverNewMessage":
               // Display message.payload.user and message.payload.text
               break;
           case "serverUserJoined":
               // Update user list with message.payload.user
               break;
           // Handle other message types...
       }
   };


   ```

This illustrative use case shows how Falcon-Pachinko can provide a comprehensive
and developer-friendly solution for building real-time applications on Falcon.

## 5. Advanced Proposal: Composable and Schema-Driven WebSocket Routing

Building upon the foundational concepts outlined above, this section details a
more advanced, composable architecture for WebSocket handling. This evolved
design introduces a dedicated `WebSocketRouter`, support for nested resources,
and a high-performance, schema-driven message dispatch mechanism. Its primary
goal is to achieve true ergonomic parity with Falcon's acclaimed HTTP routing
while enabling highly structured, maintainable, and performant real-time
applications.

The following diagram provides a high-level overview of the main classes and
their relationships within this advanced proposal.

```mermaid
classDiagram
    class App {
        +add_route(path, resource)
    }
    class WebSocketRouter {
        <<Falcon Resource>>
        +on_websocket(req, ws)
        +add_route(path, resource_cls, *args, **kwargs)
        +url_for(name, **params)
    }
    class WebSocketResource {
        +schema: TaggedUnion
        +state: dict
        +on_<tag>()
        +on_unhandled()
        +on_connect()
        +on_disconnect()
    }
    class TaggedUnion {
        <<msgspec tagged union>>
    }
    App "1" --o "*" WebSocketRouter : mounts
    WebSocketRouter "1" --o "*" WebSocketResource : routes
    WebSocketResource ..> TaggedUnion : uses for schema

```

### 5.1. The `WebSocketRouter` as a Composable Falcon Resource

To provide a cleaner separation of concerns and a more powerful, composable API,
this proposal treats the `WebSocketRouter` as a standard Falcon resource. This
allows routers to be mounted on the main application, enabling the creation of
modular, hierarchical WebSocket APIs.

#### 5.1.1. Mounting the Router

Instead of assigning a router to a special application attribute, it is mounted
at a URL prefix using Falcon's standard `app.add_route()` method. This makes the
`WebSocketRouter` a first-class citizen in Falcon's routing tree.

```python
import falcon.asgi
from falcon_pachinko.router import WebSocketRouter # New component

app = falcon.asgi.App()
chat_router = WebSocketRouter()

# The WebSocketRouter instance is mounted like any other Falcon resource.
# It will handle all WebSocket connections under the '/ws/chat/' prefix.
app.add_route('/ws/chat', chat_router)

# To achieve this, the WebSocketRouter will implement the on_websocket
# responder method, which will contain the logic to dispatch the connection
# to the correct sub-route defined on the router itself.

```

This creates a clean architectural boundary and leverages Falcon's existing,
well-understood routing mechanism for composition.

#### 5.1.2. `add_route` API, Factories, and URL Reversal

The `WebSocketRouter` features its own `add_route()` method for defining
sub-routes. These paths are *relative* to the router's mount point.

- **Resource Factories**: To mirror Falcon's flexibility, `add_route` will
  accept not only `WebSocketResource` subclasses but also **callable
  factories**. A factory is any callable that accepts the same arguments as a
  resource's constructor and returns a resource instance. This keeps the barrier
  to entry low for simple, functional use cases.

- **Resource Initialization**: The method accepts `*args` and `**kwargs` to be
  passed to the resource's constructor (or factory), allowing for route-specific
  configuration.

- **URL Reversal**: To discourage hard-coding paths, the router will provide a
  `url_for(name, **params)` helper to generate URLs for its routes, similar to
  other modern web frameworks.

```python
# Continuing the previous example:
chat_router = WebSocketRouter(name='chat') # Give the router a name for reversal

# Add a route to the router, giving it a name for url_for.
chat_router.add_route(
    '/{room_id}', 
    ChatResource,
    name='room',
    init_args={'history_size': 100}
)

app.add_route('/ws/chat', chat_router)

# Generate a URL:
# url = app.url_for('chat:room', room_id='general') # Hypothetical top-level reversal
# -> '/ws/chat/general'

```

The router is responsible for matching the incoming connection URI against its
registered routes, parsing any path parameters (like `{room_id}`), instantiating
the correct `WebSocketResource` with its specific initialization arguments, and
handing off control of the connection.

#### 5.1.3. Router Flow and Structure

The diagrams below illustrate the flow of a WebSocket connection through the
router and the relationships between the main classes.

```mermaid
sequenceDiagram
    participant Client
    participant FalconApp
    participant WebSocketRouter
    participant WebSocketResource

    Client->>FalconApp: Initiate WebSocket connection (URL)
    FalconApp->>WebSocketRouter: on_websocket(req, ws)
    WebSocketRouter->>WebSocketRouter: Match URL to route
    WebSocketRouter->>WebSocketResource: Instantiate resource
    WebSocketRouter->>WebSocketResource: on_connect(req, ws, **params)
    alt on_connect returns False
        WebSocketRouter->>Client: Close WebSocket
    else on_connect returns True
        WebSocketRouter->>Client: Accept WebSocket
    end
```

```mermaid
erDiagram
    WEBSOCKETROUTER ||--o{ ROUTE : registers
    ROUTE {
        string path
        regex pattern
        callable factory
    }
    WEBSOCKETROUTER {
        string name
        dict names
    }
    ROUTE }o--|| WEBSOCKETRESOURCE : instantiates
    WEBSOCKETRESOURCE {
        method on_connect
    }
```

<!-- markdownlint-disable MD013 -->

```mermaid
classDiagram
    class WebSocketRouter {
        - _routes: list[tuple[str, re.Pattern[str], Callable[..., WebSocketResource]]]
        - _names: dict[str, str]
        - name: str | None
        + __init__(name: str | None = None)
        <!-- markdownlint-disable-next-line MD013 -->
        + add_route(path: str, resource: type[WebSocketResource] | Callable[..., WebSocketResource], name: str | None = None, args: tuple = (), kwargs: dict | None = None)
        + url_for(name: str, **params: object) str
        + on_websocket(req: falcon.Request, ws: WebSocketLike)
    }
    class WebSocketResource {
        + on_connect(req: falcon.Request, ws: WebSocketLike, **params)
    }
    class WebSocketLike
    class falcon.Request

    WebSocketRouter --> WebSocketResource : creates
    WebSocketRouter ..> WebSocketLike : uses
    WebSocketRouter ..> falcon.Request : uses
    WebSocketResource ..> WebSocketLike : uses
    WebSocketResource ..> falcon.Request : uses

```

<!-- markdownlint-enable MD013 -->

### 5.2. Composable Architecture: Nested Resources

To facilitate the creation of modular and hierarchical applications, this design
introduces the concept of nested resources via an `add_subroute` method on a
resource instance. This allows developers to organize complex, related
functionality into distinct, reusable classes.

#### 5.2.1. The `add_subroute` Mechanism

A parent resource can mount a sub-resource at a relative path, promoting a
logical code hierarchy.

```python
# --- In project_resource.py ---
class ProjectResource(WebSocketResource):
    def __init__(self, req, ws, project_id: str):
        super().__init__(req, ws)
        # ... project-specific setup using project_id ...

        # Mount sub-resources
        self.add_subroute('tasks', TasksResource)
        self.add_subroute('files', FilesResource)

# --- In the main application ---
# This assumes a router is already defined.
router.add_route('/projects/{project_id}', ProjectResource)

# A connection to "ws://.../projects/123/tasks" would be handled
# by an instance of TasksResource, with the context of project "123".

```

#### 5.2.2. Path Composition and State Management

The `WebSocketRouter` must resolve these composite paths. A trie (prefix tree)
is the natural data structure for this task. When resolving a path like
`/projects/123/tasks`, the router would first match `/projects/{project_id}` and
instantiate `ProjectResource`, passing it the `project_id`. The
`ProjectResource` constructor would then call `add_subroute`, registering
`TasksResource`. The router would then match the `tasks` segment and instantiate
`TasksResource`.

A critical aspect is **context passing**. The router must facilitate passing
state from parent to child. A robust implementation would involve the router
instantiating the entire resource chain, allowing parent resources to pass
relevant state (or `self`) into the constructors of their children.
<<<<<<< HEAD
=======

```mermaid
sequenceDiagram
    participant Client
    participant FalconRequest as Falcon Request
    participant WebSocketRouter
    participant ResourceFactory

    Client->>FalconRequest: Initiates WebSocket request
    FalconRequest->>WebSocketRouter: on_websocket(req, ws)
    WebSocketRouter->>WebSocketRouter: Check req.path_template == _mount_prefix
    WebSocketRouter->>WebSocketRouter: Match full request path against compiled routes
    alt Match found
        WebSocketRouter->>ResourceFactory: Instantiate resource
        ResourceFactory-->>WebSocketRouter: Resource instance
        WebSocketRouter->>ResourceFactory: Call resource handler
    else No match
        WebSocketRouter->>FalconRequest: Raise 404
    end
```
>>>>>>> f3b2bb0c

### 5.3. High-Performance Schema-Driven Dispatch with `msgspec`

This proposal elevates the dispatch mechanism using `msgspec` and its support
for tagged unions. This moves from simple dispatch to a declarative,
schema-driven approach.

#### 5.3.1. Declaring Message Schemas

A resource defines its message schema using a `typing.Union` of `msgspec.Struct`
types, where each `Struct` represents a distinct message.

```python
import msgspec
import typing

# Define individual message structures
class Join(msgspec.Struct, tag='join'):
    room: str

class SendMessage(msgspec.Struct, tag='sendMessage'): # Note CamelCase tag
    text: str
    
# Create a tagged union of all possible messages
MessageUnion = typing.Union[Join, SendMessage]

class ChatResource(WebSocketResource):
    # Associate the schema with the resource
    schema = MessageUnion
    
    # Handler by decorator (canonical) for tag='join'
    @handles_message('join')
    async def on_join(self, req, ws, msg: Join):
        print(f"Joining room: {msg.room}")
    
    # Handler by convention (convenience) for tag='sendMessage'
    # The framework converts 'sendMessage' to 'on_send_message'
    async def on_send_message(self, req, ws, msg: SendMessage):
        print(f"Message received: {msg.text}")

```

#### 5.3.2. Automated Dispatch Logic

The base `WebSocketResource` would contain a receive loop that performs the
following steps:

1. Receive a raw message from the WebSocket.

2. Decode the message using `msgspec.json.decode(message, type=self.schema)`.
   `msgspec`'s tagged union support automatically inspects a tag field in the
   JSON to select the correct `Struct` for decoding.

3. Inspect the `tag` of the resulting `Struct` instance.

4. Find a handler registered with `@handles_message` for that tag. If not found,
   attempt to find a handler by the `on_{tag}` naming convention.

5. Dynamically invoke the handler, e.g.,
   `await self.on_send_message(req, ws, msg)`.

This schema-driven design completely eliminates boilerplate dispatch logic and
provides "zero-cost" validation via `msgspec`.

#### 5.3.3. Error Handling

The framework must gracefully handle dispatch errors.

- A `msgspec.ValidationError` raised during decoding should be caught, and a
  customisable error hook should be invoked.

- If a message has a valid tag that does not correspond to any registered
  handler, the `on_unhandled(self, req, ws, msg)` fallback method on the base
  resource should be called.

### 5.4. A Multi-Tiered Middleware and Hook System

To handle cross-cutting concerns like authentication, logging, and metrics, a
flexible, multi-layered hook system is proposed.

#### 5.4.1. Global and Per-Resource Hooks

- **Global Hooks:** Registered on the `WebSocketRouter` (`router.global_hooks`),
  these apply to every connection handled by that router. They are ideal for
  universal concerns like authentication or establishing database connections.

- **Per-Resource Hooks:** Registered on a `WebSocketResource` class
  (`resource.hooks`), these apply only to that resource and any of its
  sub-resources. This allows for specific logic, such as permissions checks for
  a particular channel.

#### 5.4.2. Lifecycle Events and Execution Order

The hooks correspond to the WebSocket lifecycle: `before_connect`,
`after_connect`, `before_receive`, `after_receive`, and `before_disconnect`. The
execution order follows a layered, "onion-style" model for any given event, as
illustrated below.

```mermaid
flowchart TD
    A[WebSocket Event] --> B[Global Hook]
    B --> C[Resource Hook]
    C --> D[Handler Logic]
    D --> E[After Hooks]
    E --> F[Cleanup/Error Handling]

```

The specific sequence is as follows:

1. Global `before_*` hook(s)

2. Parent Resource `before_*` hook(s) (if nested)

3. Resource-specific `before_*` hook(s)

4. The core handler logic (e.g., `on_connect` or an `on_<tag>` message handler)

5. Resource-specific `after_*` hook(s)

6. Parent Resource `after_*` hook(s) (if nested)

7. Global `after_*` hook(s)

This provides maximum control, allowing outer layers to act as setup/teardown
guards for inner layers. An exception in a `before_*` hook should terminate the
connection attempt immediately.

### 5.5. Architectural Implications

#### 5.5.1. Stateful Per-Connection Resources and Dependency Injection

This design solidifies the paradigm of a **stateful, per-connection resource
instance**, a shift from Falcon's traditional stateless HTTP model. The resource
instance itself becomes the container for connection-specific state. This raises
a critical architectural question: how do these ephemeral resource instances get
access to long-lived, shared services (like database connection pools)?

A formal **dependency injection (DI)** strategy is therefore a necessary
component of this proposal. This could be achieved by allowing a DI container or
a resource factory to be passed to the `WebSocketRouter`, which would then be
responsible for injecting dependencies into resource constructors.

#### 5.5.2. Enabling a "Schema-First" Workflow

The combination of AsyncAPI-aligned routing and `msgspec` schemas enables a
powerful **"Schema-First"** development workflow. Teams can define their API
contract in an `asyncapi.yaml` file, use tooling to generate `msgspec.Struct`
classes and resource skeletons, and then implement the business logic. The
framework, at runtime, uses these same schemas to enforce the contract,
preventing drift between implementation and documentation. This is a significant
strategic advantage.

## 6. Future Considerations and Potential Enhancements

While the proposed design addresses the core requirements, several areas could
be explored for future enhancements to further increase the library's power and
flexibility.

### 6.1. Advanced Subprotocol Handling

The current design focuses on basic subprotocol acceptance via the
`falcon.asgi.WebSocket.accept(subprotocol=...)` method, which could be exposed
in `on_connect`. Future versions could explore more structured ways to handle
different subprotocols, perhaps allowing `WebSocketResource` subclasses to
specialize in particular subprotocols or offering mechanisms to select a handler
based on the negotiated subprotocol.

### 6.2. Compression Extensions

Investigating support for WebSocket compression extensions (RFC 7692, e.g.,
`permessage-deflate`) could improve bandwidth efficiency. Falcon's
`WebSocket.accept()` method does not currently list explicit parameters for
negotiating compression extensions.2 This would likely depend on the
capabilities of the underlying ASGI server (e.g., Uvicorn, Daphne) and might
require lower-level access to the ASGI connection scope or specific ASGI
extensions.

### 6.3. Enhanced Connection Grouping and Targeting

The `WebSocketConnectionManager` currently proposes room-based grouping. More
sophisticated targeting mechanisms could be added, such as:

- Targeting all connections belonging to a specific authenticated user ID
  (across multiple devices/tabs).

- Allowing connections to be tagged with arbitrary labels for flexible group
  definitions. This would likely involve a more complex internal structure for
  the `WebSocketConnectionManager`.

### 6.4. Scalability for Distributed Systems

The initial design of the `WebSocketConnectionManager` is for in-process
operation, suitable for single-server deployments or those using sticky
sessions. For applications requiring horizontal scaling across multiple server
instances, this in-process manager becomes a limitation, as broadcasts would
only reach clients connected to the same instance.

A significant enhancement would be to make the `WebSocketConnectionManager`
pluggable, allowing different backend implementations. For example:

- An implementation using a message bus like Redis Pub/Sub (similar to Django
  Channels' channel layer 5) would enable inter-process communication, allowing
  a message published on one instance to be delivered to WebSockets connected to
  other instances. Designing the `WebSocketConnectionManager` with a clear
  interface (e.g., an Abstract Base Class) from the outset would facilitate this
  evolution, allowing the library to start simple but provide a clear upgrade
  path for distributed deployments without requiring a fundamental rewrite of
  the application logic that interacts with the manager.

### 6.5. Testing Utilities

To aid developers in creating robust WebSocket applications, dedicated testing
utilities would be highly beneficial. These could be similar to Falcon's
`falcon.testing` module for HTTP or Django Channels' `WebsocketCommunicator`.5
Such utilities would allow developers to:

- Simulate a WebSocket client connecting to a `WebSocketResource`.

- Send messages to the server and assert responses.

- Receive messages broadcast by the server or background workers.

- Test connection lifecycle events (`on_connect`, `on_disconnect`). The
  provision of comprehensive testing tools is critical for library adoption and
  for enabling developers to build reliable real-time systems, which can
  otherwise be complex to test. Proactively considering these utilities enhances
  the library's completeness and professional appeal.

An initial API could include a `WebSocketSimulator` class that mimics a client
connection using Falcon's ASGI test harness. The simulator would operate as an
asynchronous context manager, returning a connection object with helpers like
`send_json()` and `receive_json()`. A convenience method,
`simulate_websocket()`, on the standard test client would construct this
simulator. Additionally, pytest fixtures should expose a ready-to-use simulator
and manage background worker startup, so tests can focus on asserting behaviour.

```mermaid
sequenceDiagram
    actor Developer
    participant TC as TestClient
    participant WSSim as WebSocketSimulator
    participant WSConn as WebSocketConnection
    participant App as ASGIAppUnderTest

    Developer->>TC: client.simulate_websocket()
    activate TC
    TC->>WSSim: new WebSocketSimulator()
    TC-->>Developer: simulator
    deactivate TC

    Developer->>WSSim: async with simulator as conn:
    activate WSSim
    WSSim->>App: Establish Connection (via ASGI Test Harness)
    activate App
    WSSim-->>Developer: conn (WebSocketConnection instance)
    deactivate WSSim

    Developer->>WSConn: conn.send_json(data)
    activate WSConn
    WSConn->>App: Send JSON data
    App-->>WSConn: (optional ack/response data)
    deactivate App
    WSConn-->>Developer: (return from send)
    deactivate WSConn

    Developer->>WSConn: data = conn.receive_json()
    activate WSConn
    WSConn->>App: Request/await data
    activate App
    App-->>WSConn: Send JSON data
    deactivate App
    WSConn-->>Developer: received_data
    deactivate WSConn

    Developer->>WSSim: (end of async with block / context exit)
    activate WSSim
    WSSim->>App: Close Connection
    activate App
    deactivate App
    deactivate WSSim

```

### 6.6. Automatic AsyncAPI Documentation Generation (Ambitious)

As a long-term vision, the structured nature of `WebSocketResource` and the
`on_{tag}` handlers could potentially be leveraged to automatically generate a
stub or a basic AsyncAPI document. This would further bridge the gap between
design artifacts and implementation, though it represents a significantly more
complex undertaking.

## 7. Conclusion

This report has outlined a design proposal for Falcon-Pachinko, an extension
library aimed at providing idiomatic, asynchronous WebSocket routing and
handling for the Falcon Web Framework. The proposed design introduces key
components such as the `WebSocketResource` for class-based message handling, a
flexible message dispatch system, and a `WebSocketConnectionManager` to
facilitate stateful connection management and background worker integration.

### 7.1. Summary of the Proposed Design

The core of the proposal revolves around:

- **Composable Routing**: Using a mountable `WebSocketRouter` and `add_route()`
  for both basic and advanced routing scenarios, mirroring Falcon's HTTP
  composition.

- **Flexible Dispatch**: Supporting both decorator-based (`@handles_message`,
  canonical) and convention-based (`on_{type}`, convenience) handlers for
  incoming messages.

- **Schema-Driven Development**: Leveraging `msgspec` for high-performance,
  type-safe message validation and deserialization.

- **Lifespan-Managed Workers**: Using a `WorkerController` within the standard
  ASGI lifespan for robust and predictable background task management.

- **Scalable State and Connection Management**: Providing a pluggable
  `WebSocketConnectionManager` backend and a swappable `state` proxy on
  resources to support both single-process and large-scale distributed
  deployments.

### 7.2. Benefits and Advantages

The Falcon-Pachinko extension, as designed, offers several benefits:

- **Falcon-Idiomatic Development**: It provides an interface consistent with
  Falcon's existing HTTP patterns, reducing the learning curve for Falcon
  developers.

- **Improved Organization and Maintainability**: By enabling structured message
  handling and class-based resources, it helps organize complex WebSocket logic
  more effectively than a single `on_websocket` handler.

- **Simplified Background Task Integration**: The `WorkerController` and
  lifespan integration provide a standard, robust way for background tasks to
  communicate with connected clients.

- **Adherence to Least Surprise**: The design aims to be intuitive and
  predictable for those familiar with Falcon. The design endeavors to strike a
  balance, introducing powerful new capabilities while respecting Falcon's
  characteristic minimalism and performance focus.1 The objective is for these
  features to feel like a natural and lean augmentation of the framework.

### 7.3. Meeting User Requirements

The proposed design directly addresses the key requirements of the initial
query:

- **Analogous Routing and Handling**: The mountable `WebSocketRouter` and
  `WebSocketResource` with its dispatch mechanisms provide a system analogous to
  Falcon's HTTP routing and responders.

- **Background Worker Mechanism**: The `WorkerController` and lifespan
  integration provide a standard, robust mechanism for background tasks.

- **Leveraging Falcon's Capabilities**: The design builds upon Falcon's ASGI
  support, `Request` object, and general architectural patterns.

- **Consistency and Least Surprise**: The API design mimics Falcon's HTTP
  counterparts where appropriate.

- **AsyncAPI as Design Artifact**: The message 'type' based dispatch aligns well
  with message definitions in an AsyncAPI document, facilitating its use as a
  design guide.

### 7.4. Final Thoughts

The Falcon-Pachinko extension has the potential to significantly enhance
Falcon's capabilities in the domain of real-time web applications. By providing
a robust yet lightweight solution for asynchronous WebSocket communication, it
can empower developers to build sophisticated interactive applications, such as
chat systems, live dashboards, and collaborative tools, with the same elegance
and performance they expect from Falcon for HTTP APIs.

The successful development and adoption of this library could broaden Falcon's
applicability, attracting developers who require first-class real-time features
within a high-performance Python framework. This, in turn, could foster a larger
and more diverse Falcon community and ecosystem, centered around both
traditional API development and emerging real-time use cases.<|MERGE_RESOLUTION|>--- conflicted
+++ resolved
@@ -562,24 +562,6 @@
 
 ### 3.9. API Overview
 
-<<<<<<< HEAD
-The following table summarizes the key components of the proposed API and their
-relation to Falcon's HTTP concepts:
-
-| Component                                                         | Key Elements                                                      | Purpose                                                           | Falcon Analogy           |
-| ----------------------------------------------------------------- | ----------------------------------------------------------------- | ----------------------------------------------------------------- | ------------------------ |
-| Application Setup                                                 | `falcon_pachinko.install(app)`                                    | Initialize shared WebSocket components (e.g. connection manager). | App-level extension      |
-| Route Definition                                                  | `app.add_websocket_route()`, `WebSocketRouter.add_route()`        | Map a URI path to a `WebSocketResource`.                          | `app.add_route()`        |
-| Resource Class                                                    | `falcon_pachinko.WebSocketResource`                               | Handle connections and messages for a given route.                | HTTP `Resource`          |
-| Connection Lifecycle                                              | `on_connect()`, `on_disconnect()`                                 | Setup / teardown hooks per connection.                            | Middleware hooks         |
-| Message Handling (typed)                                          | `@handles_message()`, `on_{type}`                                 | Route JSON messages by type.                                      | `on_get`, `on_post`, …   |
-| Message Handling (generic fallback)                               | `on_unhandled()`                                                  | Fallback for unrecognised or non-JSON messages.                   | —                        |
-| Background Worker Integration                                     | `WorkerController`, `@app.lifespan`                               | Manage long-running tasks within ASGI lifespan.                   | Custom patterns          |
-| Connection Management (global)                                    | `app.ws_connection_manager`                                       | Track connections & enable broadcasting.                          | —                        |
-
-This API structure is designed to be both powerful for complex applications and
-intuitive for developers accustomed to Falcon.
-=======
 The following table summarizes the key components of the proposed
 Falcon-Pachinko API and their analogies to Falcon's HTTP mechanisms, where
 applicable. This serves as a quick reference to understand the main abstractions
@@ -587,17 +569,17 @@
 enough for complex applications and intuitive for developers accustomed to
 Falcon.
 
-| Component | Key Elements | Purpose | Falcon Analogy |
-| --------- | ------------ | ------- | -------------- |
-| Application Setup | `falcon_pachinko.install(app)` | Initializes shared WebSocket components such as the connection manager. | App-level extensions |
-| Route Definition | `app.add_websocket_route()` and `WebSocketRouter.add_route()` | Maps a URI path to a `WebSocketResource`. | `app.add_route()` |
-| Resource Class | `falcon_pachinko.WebSocketResource` | Handles connections and messages for a given route. | Falcon HTTP `Resource` |
-| Connection Lifecycle | `on_connect()`, `on_disconnect()` | Setup and teardown hooks for each connection. | Request/response middleware |
-| Message Handling (Typed) | `@handles_message()` and `on_{type}` | Routes incoming JSON messages by type. | `on_get`, `on_post`, etc. |
-| Message Handling (Generic) | `on_unhandled()` | Fallback for unrecognized or non-JSON messages. | N/A |
-| Background Worker Integration | `WorkerController`, `@app.lifespan` | Manages long-running tasks within the ASGI lifecycle. | Custom patterns |
-| Connection Management (Global) | `app.ws_connection_manager` | Tracks connections and enables broadcasting. | N/A |
->>>>>>> f3b2bb0c
+| Component                      | Key Elements                                                  | Purpose                                                                 | Falcon Analogy              |
+| ------------------------------ | ------------------------------------------------------------- | ----------------------------------------------------------------------- | --------------------------- |
+| Application Setup              | `falcon_pachinko.install(app)`                                | Initializes shared WebSocket components such as the connection manager. | App-level extensions        |
+| Route Definition               | `app.add_websocket_route()` and `WebSocketRouter.add_route()` | Maps a URI path to a `WebSocketResource`.                               | `app.add_route()`           |
+| Resource Class                 | `falcon_pachinko.WebSocketResource`                           | Handles connections and messages for a given route.                     | Falcon HTTP `Resource`      |
+| Connection Lifecycle           | `on_connect()`, `on_disconnect()`                             | Setup and teardown hooks for each connection.                           | Request/response middleware |
+| Message Handling (Typed)       | `@handles_message()` and `on_{type}`                          | Routes incoming JSON messages by type.                                  | `on_get`, `on_post`, etc.   |
+| Message Handling (Generic)     | `on_unhandled()`                                              | Fallback for unrecognized or non-JSON messages.                         | N/A                         |
+| Background Worker Integration  | `WorkerController`, `@app.lifespan`                           | Manages long-running tasks within the ASGI lifecycle.                   | Custom patterns             |
+| Connection Management (Global) | `app.ws_connection_manager`                                   | Tracks connections and enables broadcasting.                            | N/A                         |
+
 
 ## 4. Illustrative Usecase: Real-time Chat Application
 
@@ -967,7 +949,6 @@
         - _names: dict[str, str]
         - name: str | None
         + __init__(name: str | None = None)
-        <!-- markdownlint-disable-next-line MD013 -->
         + add_route(path: str, resource: type[WebSocketResource] | Callable[..., WebSocketResource], name: str | None = None, args: tuple = (), kwargs: dict | None = None)
         + url_for(name: str, **params: object) str
         + on_websocket(req: falcon.Request, ws: WebSocketLike)
@@ -1034,8 +1015,6 @@
 state from parent to child. A robust implementation would involve the router
 instantiating the entire resource chain, allowing parent resources to pass
 relevant state (or `self`) into the constructors of their children.
-<<<<<<< HEAD
-=======
 
 ```mermaid
 sequenceDiagram
@@ -1056,7 +1035,6 @@
         WebSocketRouter->>FalconRequest: Raise 404
     end
 ```
->>>>>>> f3b2bb0c
 
 ### 5.3. High-Performance Schema-Driven Dispatch with `msgspec`
 
