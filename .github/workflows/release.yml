--- conflicted
+++ resolved
@@ -45,18 +45,11 @@
         uses: actions/setup-python@v5
         with:
           python-version: '3.13'
-<<<<<<< HEAD
       - name: Install uv
         uses: astral-sh/setup-uv@v5
-=======
-      - name: Install build tooling
-        run: |
-          python -m pip install --upgrade pip
-          pip install 'cibuildwheel>=2.16.0,<4.0.0'
->>>>>>> 4fa17441
       - name: Build wheels
         run: |
-          uvx --with cibuildwheel>=3.16.0,<4.0.0 \
+          uvx --with cibuildwheel>=2.16.0,<4.0.0 \
             cibuildwheel --output-dir wheelhouse
         env:
           CIBW_ARCHS: ${{ matrix.cibw_arch }}
